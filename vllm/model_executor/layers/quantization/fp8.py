from typing import Any, Dict, List, Optional

import torch
from torch.nn import Module
from torch.nn.parameter import Parameter

from vllm import _custom_ops as ops
from vllm.logger import init_logger
from vllm.model_executor.layers.fused_moe import (FusedMoE, FusedMoEMethodBase,
                                                  fused_moe)
from vllm.model_executor.layers.linear import LinearBase, LinearMethodBase
from vllm.model_executor.layers.quantization.base_config import (
    QuantizationConfig, QuantizeMethodBase)
<<<<<<< HEAD
from vllm.model_executor.layers.quantization.utils.fp8_utils import (
    all_close_1d, create_scale_param, cutlass_fp8_supported, fp8_apply,
    per_tensor_dequantize, per_tensor_quantize, requantize_with_max_scale)
=======
from vllm.model_executor.layers.quantization.gptq_marlin import (
    GPTQ_MARLIN_MAX_PARALLEL, GPTQ_MARLIN_MIN_THREAD_N, GPTQMarlinState,
    marlin_permute_scales)
from vllm.model_executor.layers.quantization.utils.marlin_utils import (
    pack_fp8_to_int32)
>>>>>>> 93893800
from vllm.model_executor.utils import set_weight_attrs
from vllm.utils import print_warning_once

ACTIVATION_SCHEMES = ["static", "dynamic"]

logger = init_logger(__name__)


class Fp8Config(QuantizationConfig):
    """Config class for FP8."""

    def __init__(
        self,
        is_checkpoint_fp8_serialized: bool = False,
        activation_scheme: str = "dynamic",
    ) -> None:
        self.is_checkpoint_fp8_serialized = is_checkpoint_fp8_serialized
        if is_checkpoint_fp8_serialized:
            logger.warning("Detected fp8 checkpoint. Please note that the "
                           "format is experimental and subject to change.")
        if activation_scheme not in ACTIVATION_SCHEMES:
            raise ValueError(
                f"Unsupported activation scheme {activation_scheme}")
        self.activation_scheme = activation_scheme

    @classmethod
    def get_name(cls) -> str:
        return "fp8"

    @classmethod
    def get_supported_act_dtypes(cls) -> List[torch.dtype]:
        return [torch.bfloat16, torch.half]

    @classmethod
    def get_min_capability(cls) -> int:
        return 80

    @classmethod
    def get_config_filenames(cls) -> List[str]:
        return []

    @classmethod
    def from_config(cls, config: Dict[str, Any]) -> "Fp8Config":
        quant_method = cls.get_from_keys(config, ["quant_method"])
        is_checkpoint_fp8_serialized = ("fp8" in quant_method)
        activation_scheme = cls.get_from_keys(config, ["activation_scheme"])
        return cls(is_checkpoint_fp8_serialized=is_checkpoint_fp8_serialized,
                   activation_scheme=activation_scheme)

    def get_quant_method(
            self, layer: torch.nn.Module) -> Optional["QuantizeMethodBase"]:
        from vllm.attention.layer import Attention  # Avoid circular import

        if isinstance(layer, LinearBase):
            return Fp8LinearMethod(self)
        elif isinstance(layer, FusedMoE):
            return Fp8MoEMethod(self)
        elif isinstance(layer, Attention):
            return Fp8KVCacheMethod(self)
        return None

    def get_scaled_act_names(self) -> List[str]:
        return []


class Fp8LinearMethod(LinearMethodBase):
    """Linear method for FP8.
    Supports loading FP8 checkpoints with static weight scale and
    dynamic/static activation scale.

    Also supports loading quantized FP16/BF16 model checkpoints with dynamic
    activation scaling. The weight scaling factor will be initialized after
    the model weights are loaded.

    Limitations:
    1. Only support per-tensor quantization due to torch._scaled_mm support.
    2. Only support float8_e4m3fn data type due to the limitation of
       torch._scaled_mm (https://github.com/pytorch/pytorch/blob/2e48b39603411a41c5025efbe52f89560b827825/aten/src/ATen/native/cuda/Blas.cpp#L854-L856)

    Args:
        quant_config: The quantization config.
    """

    def __init__(self, quant_config: Fp8Config):
        self.quant_config = quant_config
        self.cutlass_fp8_supported = cutlass_fp8_supported()

<<<<<<< HEAD
=======
        # For GPUs that lack FP8 hardware support, we can leverage the Marlin
        # kernel for fast weight-only FP8 quantization
        capability = current_platform.get_device_capability()
        capability = capability[0] * 10 + capability[1]
        self.use_marlin = capability < 89

    def _create_scale_param(
        self,
        scale_name: str,
        layer: torch.nn.Module,
        output_partition_sizes: List[int],
        **extra_weight_attrs,
    ) -> None:
        scale = Parameter(torch.empty(len(output_partition_sizes),
                                      dtype=torch.float32),
                          requires_grad=False)
        scale[:] = torch.finfo(torch.float8_e4m3fn).min
        layer.register_parameter(scale_name, scale)
        set_weight_attrs(scale, {
            **extra_weight_attrs,
            "needs_scalar_to_array": True,
        })

>>>>>>> 93893800
    def create_weights(
        self,
        layer: torch.nn.Module,
        input_size_per_partition: int,
        output_partition_sizes: List[int],
        input_size: int,
        output_size: int,
        params_dtype: torch.dtype,
        **extra_weight_attrs,
    ):
        del input_size, output_size
        output_size_per_partition = sum(output_partition_sizes)

        layer.logical_widths = output_partition_sizes

        layer.input_size_per_partition = input_size_per_partition
        layer.output_size_per_partition = output_size_per_partition
        layer.orig_dtype = params_dtype

        # WEIGHT
        weight_dtype = (torch.float8_e4m3fn
                        if self.quant_config.is_checkpoint_fp8_serialized else
                        params_dtype)
        weight = Parameter(torch.empty(output_size_per_partition,
                                       input_size_per_partition,
                                       dtype=weight_dtype),
                           requires_grad=False)
        layer.register_parameter("weight", weight)
        set_weight_attrs(weight, {
            **extra_weight_attrs,
            "input_dim": 1,
            "output_dim": 0,
        })

        # If checkpoint is serialized fp8, load them.
        # Otherwise, wait until process_weights_after_loading.
        if self.quant_config.is_checkpoint_fp8_serialized:
            # WEIGHT SCALE
            scale = create_scale_param(output_partition_sizes,
                                       **extra_weight_attrs)
            layer.register_parameter("weight_scale", scale)

            # INPUT ACTIVATION SCALE
            if self.quant_config.activation_scheme == "static":
                scale = create_scale_param(output_partition_sizes,
                                           **extra_weight_attrs)
                layer.register_parameter("input_scale", scale)

        # For GPUs without FP8 hardware support, we use Marlin for fast
        # fused dequantization
        if self.use_marlin:
            layer.marlin_state = GPTQMarlinState.REPACK

    def prepare_layer_for_marlin(self, layer: Module) -> None:
        print_warning_once(
            "Your GPU does not have native support for FP8 computation but "
            "FP8 quantization is being used. Weight-only FP8 compression will "
            "be used leveraging the Marlin kernel. This may degrade "
            "performance for compute-heavy workloads.")

        part_size_n = layer.output_size_per_partition
        part_size_k = layer.input_size_per_partition

        assert layer.marlin_state == GPTQMarlinState.REPACK
        layer.marlin_state = GPTQMarlinState.READY

        device = layer.weight.device

        # WEIGHTS
        # Repack weights to gptq format (packed int32 elements)
        packed_gptq_qweight = pack_fp8_to_int32(layer.weight)

        # Repack weights to marlin format
        marlin_qweight = ops.gptq_marlin_repack(
            b_q_weight=packed_gptq_qweight,
            perm=torch.empty(0, dtype=torch.int, device=device),
            size_k=part_size_k,
            size_n=part_size_n,
            num_bits=8,
        )
        layer.weight = Parameter(marlin_qweight, requires_grad=False)

        # WEIGHT SCALES
        # Currently Marlin doesn't support per-tensor scales, so we
        # expand it to channelwise
        scales = layer.weight_scale.repeat(1, part_size_n).to(
            layer.orig_dtype).to(device)
        # Permute scales
        marlin_scales = marlin_permute_scales(
            s=scales,
            size_k=part_size_k,
            size_n=part_size_n,
            group_size=-1,
            num_bits=8,
        )
        layer.weight_scale = Parameter(marlin_scales, requires_grad=False)

        # Allocate marlin workspace
        max_workspace_size = (
            part_size_n // GPTQ_MARLIN_MIN_THREAD_N) * GPTQ_MARLIN_MAX_PARALLEL
        workspace = torch.zeros(max_workspace_size,
                                dtype=torch.int,
                                device=device,
                                requires_grad=False)

        layer.workspace = workspace

    def process_weights_after_loading(self, layer: Module) -> None:

        # If checkpoint not serialized fp8, quantize the weights.
        if not self.quant_config.is_checkpoint_fp8_serialized:
            qweight, weight_scale = ops.scaled_fp8_quant(layer.weight,
                                                         scale=None)

            # Update the layer with the new values.
            layer.weight = Parameter(qweight.t(), requires_grad=False)
            layer.weight_scale = Parameter(weight_scale, requires_grad=False)
            layer.input_scale = None
            if self.use_marlin:
                self.prepare_layer_for_marlin(layer)
            return

        # If checkpoint is fp8, requantize the separately quantized logical
        # weights into a single fp8 weight with a single weight scale.
        else:
            # Dequant -> Quant with max scale.
            max_w_scale, weight = requantize_with_max_scale(
                weight=layer.weight,
                weight_scale=layer.weight_scale,
                logical_widths=layer.logical_widths,
            )

            # Update layer with new values.
            layer.weight = Parameter(weight.t(), requires_grad=False)
            layer.weight_scale = Parameter(max_w_scale, requires_grad=False)
            if self.quant_config.activation_scheme == "static":
                layer.input_scale = Parameter(layer.input_scale.max(),
                                              requires_grad=False)
            else:
                layer.input_scale = None

            if self.use_marlin:
                self.prepare_layer_for_marlin(layer)

    def apply(self,
              layer: torch.nn.Module,
              x: torch.Tensor,
              bias: Optional[torch.Tensor] = None) -> torch.Tensor:

<<<<<<< HEAD
        return fp8_apply(input=x,
                         weight=layer.weight,
                         weight_scale=layer.weight_scale,
                         input_scale=layer.input_scale,
                         bias=bias,
                         cutlass_fp8_supported=self.cutlass_fp8_supported)
=======
        if self.use_marlin:
            # For GPUs that lack FP8 hardware support, we can leverage the
            # Marlin kernel for fast weight-only FP8 quantization

            reshaped_x = x.reshape(-1, x.shape[-1])
            out_shape = x.shape[:-1] + (layer.output_size_per_partition, )

            output = ops.fp8_marlin_gemm(
                a=reshaped_x,
                b_q_weight=layer.weight,
                b_scales=layer.weight_scale,
                workspace=layer.workspace,
                num_bits=8,
                size_m=reshaped_x.shape[0],
                size_n=layer.output_size_per_partition,
                size_k=layer.input_size_per_partition,
            )

            if bias is not None:
                output.add_(bias)  # In-place add

            return output.reshape(out_shape)

        else:

            # ops.scaled_fp8_quant supports both dynamic and static quant.
            # If dynamic, layer.input_scale is None and x_scale computed from x
            # If static, layer.input_scale is scalar and x_scale is input_scale

            if bias is None and self.cutlass_fp8_supported:
                qinput, x_scale = ops.scaled_fp8_quant(x, layer.input_scale)

                # Fused GEMM_DQ
                output = ops.cutlass_scaled_mm(
                    qinput,
                    layer.weight,
                    out_dtype=x.dtype,
                    scale_a=x_scale,
                    scale_b=layer.weight_scale,
                )

            else:
                qinput, x_scale = ops.scaled_fp8_quant(x,
                                                       layer.input_scale,
                                                       batch_dim_padding=17)

                # Fused GEMM_DQ -- note we padded the input above because
                # torch._scaled_mm is more performant for matrices with
                # batch dimension > 16. Note that this could change
                # in the future.
                output, _ = torch._scaled_mm(
                    qinput,
                    layer.weight,
                    out_dtype=x.dtype,
                    scale_a=x_scale,
                    scale_b=layer.weight_scale,
                    bias=bias,
                )

        return torch.narrow(output, 0, 0, x.shape[0])
>>>>>>> 93893800


class Fp8MoEMethod(FusedMoEMethodBase):
    """MoE method for FP8.
    Supports loading FP8 checkpoints with static weight scale and
    dynamic/static activation scale.

    Also supports loading quantized FP16/BF16 model checkpoints with dynamic
    activation scaling. The weight scaling factor will be initialized after
    the model weights are loaded.

    Args:
        quant_config: The quantization config.
    """

    def __init__(self, quant_config: Fp8Config):
        self.quant_config = quant_config

    def create_weights(self, layer: Module, num_experts: int, hidden_size: int,
                       intermediate_size: int, params_dtype: torch.dtype,
                       **extra_weight_attrs):

        if self.quant_config.is_checkpoint_fp8_serialized:
            params_dtype = torch.float8_e4m3fn

        # WEIGHTS
        w13_weight = torch.nn.Parameter(torch.empty(num_experts,
                                                    2 * intermediate_size,
                                                    hidden_size,
                                                    dtype=params_dtype),
                                        requires_grad=False)
        layer.register_parameter("w13_weight", w13_weight)
        set_weight_attrs(w13_weight, extra_weight_attrs)

        w2_weight = torch.nn.Parameter(torch.empty(num_experts,
                                                   hidden_size,
                                                   intermediate_size,
                                                   dtype=params_dtype),
                                       requires_grad=False)
        layer.register_parameter("w2_weight", w2_weight)
        set_weight_attrs(w2_weight, extra_weight_attrs)

        # WEIGHT_SCALES
        # Allocate 2 scales for w1 and w3 respectively.
        # They will be combined to a single scale after weight loading.
        w13_scale = torch.nn.Parameter(torch.ones(num_experts,
                                                  2,
                                                  dtype=torch.float32),
                                       requires_grad=False)
        layer.register_parameter("w13_scale", w13_scale)

        w2_scale = torch.nn.Parameter(torch.ones(num_experts,
                                                 dtype=torch.float32),
                                      requires_grad=False)
        layer.register_parameter("w2_scale", w2_scale)

        # If loading fp8 checkpoint, pass the weight loaders.
        # If loading an fp16 checkpoint, do not (we will quantize in
        #   process_weights_after_loading()
        if self.quant_config.is_checkpoint_fp8_serialized:
            set_weight_attrs(w13_scale, extra_weight_attrs)
            set_weight_attrs(w2_scale, extra_weight_attrs)

        # INPUT_SCALES
        if self.quant_config.activation_scheme == "static":
            if not self.quant_config.is_checkpoint_fp8_serialized:
                raise ValueError(
                    "Found static activation scheme for checkpoint that "
                    "was not serialized fp8.")

            a13_scale = torch.nn.Parameter(torch.ones(num_experts,
                                                      dtype=torch.float32),
                                           requires_grad=False)
            layer.register_parameter("a13_scale", a13_scale)
            set_weight_attrs(a13_scale, extra_weight_attrs)

            a2_scale = torch.nn.Parameter(torch.ones(num_experts,
                                                     dtype=torch.float32),
                                          requires_grad=False)
            layer.register_parameter("a2_scale", a2_scale)
            set_weight_attrs(a2_scale, extra_weight_attrs)
        else:
            layer.a13_scale = None
            layer.a2_scale = None

    def process_weights_after_loading(self, layer: Module) -> None:

        # If checkpoint is fp16, quantize in place.
        if not self.quant_config.is_checkpoint_fp8_serialized:
            w13_weight = torch.empty_like(layer.w13_weight.data,
                                          dtype=torch.float8_e4m3fn)
            w2_weight = torch.empty_like(layer.w2_weight.data,
                                         dtype=torch.float8_e4m3fn)

            # Re-initialize w13_scale because we directly quantize
            # merged w13 weights and generate a single scaling factor.
            layer.w13_scale = torch.nn.Parameter(torch.ones(
                layer.num_experts,
                dtype=torch.float32,
                device=w13_weight.device),
                                                 requires_grad=False)
            for expert in range(layer.num_experts):
                w13_weight[expert, :, :], layer.w13_scale[
                    expert] = ops.scaled_fp8_quant(
                        layer.w13_weight.data[expert, :, :])
                w2_weight[expert, :, :], layer.w2_scale[
                    expert] = ops.scaled_fp8_quant(
                        layer.w2_weight.data[expert, :, :])
            layer.w13_weight = torch.nn.Parameter(w13_weight,
                                                  requires_grad=False)
            layer.w2_weight = torch.nn.Parameter(w2_weight,
                                                 requires_grad=False)
            return

        # If checkpoint is fp8, we need to handle that the
        # MoE kernels require single activation scale and single weight
        # scale for w13 per expert.
        else:
            # Fp8 moe kernels require a single activation scale.
            # We take the max of all the scales in case they differ.
            if self.quant_config.activation_scheme == "static":
                if layer.a13_scale is None or layer.a2_scale is None:
                    raise ValueError(
                        "QuantConfig has static quantization, but found "
                        "activation scales are None.")
                if (not all_close_1d(layer.a13_scale)
                        or not all_close_1d(layer.a2_scale)):
                    print_warning_once(
                        "Found input_scales that are not equal for "
                        "fp8 MoE layer. Using the maximum across experts "
                        "for each layer. ")
                layer.a13_scale = torch.nn.Parameter(layer.a13_scale.max(),
                                                     requires_grad=False)
                layer.a2_scale = torch.nn.Parameter(layer.a2_scale.max(),
                                                    requires_grad=False)

            # Fp8 moe kernel needs single weight scale for w13 per expert.
            # We take the max then dequant and requant each expert.
            assert layer.w13_scale is not None
            shard_size = layer.intermediate_size_per_partition
            max_w13_scales = layer.w13_scale.max(dim=1).values
            for expert_id in range(layer.num_experts):
                start = 0
                for shard_id in range(2):
                    dq_weight = per_tensor_dequantize(
                        layer.w13_weight[expert_id][start:start +
                                                    shard_size, :],
                        layer.w13_scale[expert_id][shard_id])
                    layer.w13_weight[expert_id][
                        start:start + shard_size, :] = per_tensor_quantize(
                            dq_weight, max_w13_scales[expert_id])
                    start += shard_size

            layer.w13_scale = torch.nn.Parameter(max_w13_scales,
                                                 requires_grad=False)
            return

    def apply(self,
              layer: torch.nn.Module,
              x: torch.Tensor,
              router_logits: torch.Tensor,
              top_k: int,
              renormalize: bool = True) -> torch.Tensor:

        return fused_moe(x,
                         layer.w13_weight,
                         layer.w2_weight,
                         router_logits,
                         top_k,
                         renormalize=renormalize,
                         inplace=True,
                         use_fp8=True,
                         w1_scale=layer.w13_scale,
                         w2_scale=layer.w2_scale,
                         a1_scale=layer.a13_scale,
                         a2_scale=layer.a2_scale)


class Fp8KVCacheMethod(QuantizeMethodBase):
    """Supports loading kv-cache scaling factors from FP8 checkpoints.
    """

    def __init__(self, quant_config: Fp8Config):
        self.quant_config = quant_config

    def create_weights(self, layer: torch.nn.Module):
        """Create "weight" (aka kv_scale) for an attention layer.

        Args:
            layer: The layer that is using the QuantizeMethodBase factory.
        """
        # Initialize the KV cache scale to 1.0 as the default value.
        # If the kv_scale appears in the checkpoint, it will be
        # overwritten when loading weights.
        layer.kv_scale = Parameter(torch.tensor(1.0), requires_grad=False)

    def apply(self, layer: torch.nn.Module) -> torch.Tensor:
        raise RuntimeError("Fp8KVCacheMethod.apply should not be called.")

    def process_weights_after_loading(self, layer: Module) -> None:
        # If the kv-cache dtype is auto, we enforce the kv-scale to be 1.0
        # regardless whether the kv-scale is available in the checkpoint.
        if layer.kv_cache_dtype != "auto":
            kv_scale = layer.kv_scale.to("cpu").tolist()
            if not isinstance(kv_scale, float):
                raise ValueError("Only support per-tensor scaling factor "
                                 "for fp8 KV cache")
            layer._kv_scale = kv_scale
            if layer._kv_scale == 1.0 and "e5m2" not in layer.kv_cache_dtype:
                print_warning_once(
                    "Using KV cache scaling factor 1.0 for fp8_e4m3. This may "
                    "cause accuracy issues. Please make sure kv-cache scaling "
                    "factor is available in the fp8 checkpoint.")
        del layer.kv_scale<|MERGE_RESOLUTION|>--- conflicted
+++ resolved
@@ -11,17 +11,14 @@
 from vllm.model_executor.layers.linear import LinearBase, LinearMethodBase
 from vllm.model_executor.layers.quantization.base_config import (
     QuantizationConfig, QuantizeMethodBase)
-<<<<<<< HEAD
 from vllm.model_executor.layers.quantization.utils.fp8_utils import (
     all_close_1d, create_scale_param, cutlass_fp8_supported, fp8_apply,
     per_tensor_dequantize, per_tensor_quantize, requantize_with_max_scale)
-=======
 from vllm.model_executor.layers.quantization.gptq_marlin import (
     GPTQ_MARLIN_MAX_PARALLEL, GPTQ_MARLIN_MIN_THREAD_N, GPTQMarlinState,
     marlin_permute_scales)
 from vllm.model_executor.layers.quantization.utils.marlin_utils import (
     pack_fp8_to_int32)
->>>>>>> 93893800
 from vllm.model_executor.utils import set_weight_attrs
 from vllm.utils import print_warning_once
 
@@ -109,32 +106,12 @@
         self.quant_config = quant_config
         self.cutlass_fp8_supported = cutlass_fp8_supported()
 
-<<<<<<< HEAD
-=======
         # For GPUs that lack FP8 hardware support, we can leverage the Marlin
         # kernel for fast weight-only FP8 quantization
         capability = current_platform.get_device_capability()
         capability = capability[0] * 10 + capability[1]
         self.use_marlin = capability < 89
 
-    def _create_scale_param(
-        self,
-        scale_name: str,
-        layer: torch.nn.Module,
-        output_partition_sizes: List[int],
-        **extra_weight_attrs,
-    ) -> None:
-        scale = Parameter(torch.empty(len(output_partition_sizes),
-                                      dtype=torch.float32),
-                          requires_grad=False)
-        scale[:] = torch.finfo(torch.float8_e4m3fn).min
-        layer.register_parameter(scale_name, scale)
-        set_weight_attrs(scale, {
-            **extra_weight_attrs,
-            "needs_scalar_to_array": True,
-        })
-
->>>>>>> 93893800
     def create_weights(
         self,
         layer: torch.nn.Module,
@@ -284,14 +261,6 @@
               x: torch.Tensor,
               bias: Optional[torch.Tensor] = None) -> torch.Tensor:
 
-<<<<<<< HEAD
-        return fp8_apply(input=x,
-                         weight=layer.weight,
-                         weight_scale=layer.weight_scale,
-                         input_scale=layer.input_scale,
-                         bias=bias,
-                         cutlass_fp8_supported=self.cutlass_fp8_supported)
-=======
         if self.use_marlin:
             # For GPUs that lack FP8 hardware support, we can leverage the
             # Marlin kernel for fast weight-only FP8 quantization
@@ -315,44 +284,14 @@
 
             return output.reshape(out_shape)
 
-        else:
-
-            # ops.scaled_fp8_quant supports both dynamic and static quant.
-            # If dynamic, layer.input_scale is None and x_scale computed from x
-            # If static, layer.input_scale is scalar and x_scale is input_scale
-
-            if bias is None and self.cutlass_fp8_supported:
-                qinput, x_scale = ops.scaled_fp8_quant(x, layer.input_scale)
-
-                # Fused GEMM_DQ
-                output = ops.cutlass_scaled_mm(
-                    qinput,
-                    layer.weight,
-                    out_dtype=x.dtype,
-                    scale_a=x_scale,
-                    scale_b=layer.weight_scale,
-                )
-
-            else:
-                qinput, x_scale = ops.scaled_fp8_quant(x,
-                                                       layer.input_scale,
-                                                       batch_dim_padding=17)
-
-                # Fused GEMM_DQ -- note we padded the input above because
-                # torch._scaled_mm is more performant for matrices with
-                # batch dimension > 16. Note that this could change
-                # in the future.
-                output, _ = torch._scaled_mm(
-                    qinput,
-                    layer.weight,
-                    out_dtype=x.dtype,
-                    scale_a=x_scale,
-                    scale_b=layer.weight_scale,
-                    bias=bias,
-                )
-
-        return torch.narrow(output, 0, 0, x.shape[0])
->>>>>>> 93893800
+
+
+        return fp8_apply(input=x,
+                     weight=layer.weight,
+                     weight_scale=layer.weight_scale,
+                     input_scale=layer.input_scale,
+                     bias=bias,
+                     cutlass_fp8_supported=self.cutlass_fp8_supported)
 
 
 class Fp8MoEMethod(FusedMoEMethodBase):
