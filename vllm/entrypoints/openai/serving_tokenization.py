--- conflicted
+++ resolved
@@ -1,14 +1,9 @@
 from typing import List, Optional, Union
 
 from vllm.config import ModelConfig
-<<<<<<< HEAD
 from vllm.engine.protocol import EngineClient
-from vllm.entrypoints.chat_utils import (apply_chat_template,
-=======
-from vllm.engine.protocol import AsyncEngineClient
 from vllm.entrypoints.chat_utils import (apply_hf_chat_template,
                                          apply_mistral_chat_template,
->>>>>>> 8c054b7a
                                          load_chat_template,
                                          parse_chat_messages_futures)
 from vllm.entrypoints.logger import RequestLogger
